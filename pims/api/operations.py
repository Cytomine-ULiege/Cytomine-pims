#  * Copyright (c) 2020-2021. Authors: see NOTICE file.
#  *
#  * Licensed under the Apache License, Version 2.0 (the "License");
#  * you may not use this file except in compliance with the License.
#  * You may obtain a copy of the License at
#  *
#  *      http://www.apache.org/licenses/LICENSE-2.0
#  *
#  * Unless required by applicable law or agreed to in writing, software
#  * distributed under the License is distributed on an "AS IS" BASIS,
#  * WITHOUT WARRANTIES OR CONDITIONS OF ANY KIND, either express or implied.
#  * See the License for the specific language governing permissions and
#  * limitations under the License.
import logging
import os
import shutil
import traceback
from typing import Optional
from distutils.util import strtobool
import aiofiles

from cytomine import Cytomine
from cytomine.models import (
    Project, ProjectCollection, Storage, UploadedFile
)
from fastapi import APIRouter, BackgroundTasks, Depends, File, Form, Query, UploadFile
from starlette.requests import Request
from starlette.responses import FileResponse, JSONResponse, Response
from starlette.formparsers import MultiPartMessage, MultiPartParser, _user_safe_decode

from pims.api.exceptions import (
    AuthenticationException, BadRequestException, CytomineProblem, UploadCanceledException,
    check_representation_existence
)
from pims.api.utils.cytomine_auth import (
    get_this_image_server, parse_authorization_header,
    parse_request_token, sign_token
)
from pims.api.utils.parameter import filepath_parameter, imagepath_parameter, sanitize_filename
from pims.api.utils.response import serialize_cytomine_model
from pims.config import Settings, get_settings
from pims.files.archive import make_zip_archive
from pims.files.file import Path
from pims.importer.importer import run_import
from pims.importer.listeners import CytomineListener
from pims.tasks.queue import Task, send_task
from pims.utils.iterables import ensure_list
from pims.utils.strings import unique_name_generator
from pims.files.archive import Archive, ArchiveError

try:
    import multipart
    from multipart.multipart import parse_options_header
except ModuleNotFoundError:  # pragma: nocover
    parse_options_header = None
    multipart = None

router = APIRouter()

cytomine_logger = logging.getLogger("pims.cytomine")

WRITING_PATH = get_settings().writing_path

@router.post('/upload', tags=['Import'])
async def import_direct_chunks(
    request: Request,
    background: BackgroundTasks,
    core: Optional[str] = None,
    cytomine: Optional[str] = None,
    storage: Optional[int] = None,
    id_storage: Optional[int] = Query(None, alias='idStorage'),
    projects: Optional[str] = None,
    id_project: Optional[str] = Query(None, alias='idProject'),
    sync: Optional[bool] = False,
    keys: Optional[str] = None,
    values: Optional[str] = None,
    config: Settings = Depends(get_settings)
):
    ''' Upload file using the request inspired by UploadFile class from FastAPI along with improved efficiency '''

    multipart_parser = MultiPartParser(request.headers, request.stream())
    filename = str(unique_name_generator())
    if not os.path.exists(WRITING_PATH):
        os.makedirs(WRITING_PATH)

<<<<<<< HEAD
    upload_name = await write_file(multipart_parser, pending_path)
    upload_name = sanitize_filename(upload_name)
    upload_size = request.headers['content-length']
=======
    pending_path = Path(WRITING_PATH,filename)
>>>>>>> e0ccd0b5

    try:
        upload_name = await write_file(multipart_parser, pending_path)
        upload_size = request.headers['content-length']

        cytomine, cytomine_auth, root = connexion_to_core(request, core, cytomine, str(pending_path), upload_size, upload_name,  id_project, id_storage,
                                                    projects, storage, config, keys, values)
    except Exception as e:
        debug = bool(strtobool(os.getenv('DEBUG', 'false')))
        if debug:
            traceback.print_exc()
        os.remove(pending_path)
        return JSONResponse(
            content=[{
                "status": 500,
                "error": str(e),
                "files": [{
                    "size": 0,
                    "error": str(e)
                }]
            }], status_code=400
        )

    if sync:
        try:
            run_import(
                pending_path, upload_name,
                extra_listeners=[cytomine], prefer_copy=False
            )
            root = cytomine.initial_uf.fetch()
            images = cytomine.images
            return [{
                "status": 200,
                "name": upload_name,
                "size" : upload_size,
                "uploadedFile": serialize_cytomine_model(root),
                "images": [{
                    "image": serialize_cytomine_model(image[0]),
                    "imageInstances": serialize_cytomine_model(image[1])
                } for image in images]
            }]
        except Exception as e:
            traceback.print_exc()
            return JSONResponse(
                content=[{
                    "status": 500,
                    "error": str(e),
                    "files": [{
                        "size": 0,
                        "error": str(e)
                    }]
                }], status_code=400
            )
    else:
        send_task(
            Task.IMPORT_WITH_CYTOMINE,
            args=[cytomine_auth, pending_path, upload_name, cytomine, False],
            starlette_background=background
        )

        return JSONResponse(
            content=[{
                "status": 200,
                "name": upload_name,
                "size" : upload_size,
                "uploadedFile": serialize_cytomine_model(root),
                "images": []
            }], status_code=200
        )


def import_(filepath, body):
    pass


@router.get('/file/{filepath:path}/export', tags=['Export'])
def export_file(
    background: BackgroundTasks,
    path: Path = Depends(filepath_parameter),
    filename: Optional[str] = Query(None, description="Suggested filename for returned file")
):
    """
    Export a file. All files with an identified PIMS role in the server base path can be exported.
    """
    if not (path.has_upload_role() or path.has_original_role() or path.has_spatial_role() or path.has_spectral_role()):
        raise BadRequestException()

    path = path.resolve()
    if filename is not None:
        exported_filename = filename
    else:
        exported_filename = path.name

    media_type = "application/octet-stream"
    if path.is_dir():
        tmp_export = Path(f"/tmp/{unique_name_generator()}")
        make_zip_archive(tmp_export, path)

        def cleanup(tmp):
            tmp.unlink(missing_ok=True)

        background.add_task(cleanup, tmp_export)
        exported = tmp_export

        if not exported_filename.endswith(".zip"):
            exported_filename += ".zip"

        media_type = "application/zip"
    else:
        exported = path

    return FileResponse(
        exported,
        media_type=media_type,
        filename=exported_filename
    )


@router.get('/image/{filepath:path}/export', tags=['Export'])
def export_upload(
    background: BackgroundTasks,
    path: Path = Depends(imagepath_parameter),
    filename: Optional[str] = Query(None, description="Suggested filename for returned file")
):
    """
    Export the upload representation of an image.
    """
    image = path.get_original()
    check_representation_existence(image)

    upload_file = image.get_upload().resolve()

    if filename is not None:
        exported_filename = filename
    else:
        exported_filename = upload_file.name

    media_type = image.media_type
    if upload_file.is_dir():
        # if archive has been deleted
        tmp_export = Path(f"/tmp/{unique_name_generator()}")
        make_zip_archive(tmp_export, upload_file)

        def cleanup(tmp):
            tmp.unlink(missing_ok=True)

        background.add_task(cleanup, tmp_export)
        upload_file = tmp_export

        if not exported_filename.endswith(".zip"):
            exported_filename += ".zip"

        media_type = "application/zip"

    return FileResponse(
        upload_file,
        media_type=media_type,
        filename=exported_filename
    )


@router.delete('/image/{filepath:path}', tags=['delete'])
def delete(    
    path: Path = Depends(imagepath_parameter),
):
    """
    Delete the all the representations of an image, including the related upload folder.
    """

    # Deleting an archive will be refused as it is not an *image* but a collection
    # (checked in `Depends(imagepath_parameter)`)
    image = path.get_original()
    check_representation_existence(image)
    image.delete_upload_root()

    return Response(status_code=200)



async def write_file(fastapi_parser: MultiPartParser, pending_path):
    '''
    This function is inspired by parse(self) function from formparsers.py in fastapi>=0.65.1,<=0.68.2' used to upload a file:

    We know that, besides the first chunks where it is useful to retrieve the headers "Content-Disposition" and the "Content-Type" 
    (and not write them in the file) , all the other chunks will be bytes of the image to upload an can be written right away in a file on disk.
    Therefore, we can get inspired by the parse() function of FastAPI and, by assuming that there is only one file per request
    (we do not handle multiple file upload) and no other key-value pairs, we can parse the first chunks until the headers are finished to retrieve 
    the headers "Content-Disposition" and the "Content-Type" (to get the filename) by calling process_chunks_headers(). Once the headers are process,
    we can directly write the bytes into a file.
    
    '''

    _, params = parse_options_header(fastapi_parser.headers["Content-Type"])
    charset = params.get(b"charset", "utf-8")
    if type(charset) == bytes:
        charset = charset.decode("latin-1")
    fastapi_parser._charset = charset
    original_filename = "no-name"

    boundary = params[b"boundary"]
    headers_finised = False
    callbacks = {
            "on_part_data": fastapi_parser.on_part_data,
            "on_header_field": fastapi_parser.on_header_field,
            "on_header_value": fastapi_parser.on_header_value,
            "on_header_end": fastapi_parser.on_header_end,
            "on_headers_finished": fastapi_parser.on_headers_finished,
        }
    parser = multipart.MultipartParser(boundary,callbacks)
    async with aiofiles.open(pending_path, 'wb') as f:
        try:
            async for chunk in fastapi_parser.stream:
                # we assume that there is only one key-value in the body request (that is only one file to upload and no other parameter in the request such taht there is only one headers block)
                if not headers_finised:#going through the one-only headers block of the body request and retrieve the filename 
                    original_filename, headers_finised = await process_chunks_headers(parser, fastapi_parser, chunk, f, original_filename=original_filename)
                else: #enables more efficient upload by by-passing the mutlipart parser logic and just writing the data bytes directly
                    await f.write(chunk) 
        except ClientDisconnect:
            raise UploadCanceledException()


    return original_filename

async def process_chunks_headers(parser, fastapi_parser, chunk, file, header_field: bytes =b"", header_value: bytes =b"", original_filename='no-name'):
    ''' 
    This function is inspired by parse(self) function from formparsers.py in fastapi>=0.65.1,<=0.68.2' used to upload a file:
    
    '''

    parser.write(chunk) # when this line is run at each chunk, it is time-consuming for big files 
    messages = list(fastapi_parser.messages)
    fastapi_parser.messages.clear()
    for message_type, message_bytes in messages:
        if message_type == MultiPartMessage.HEADER_FIELD:
            header_field += message_bytes
        elif message_type == MultiPartMessage.HEADER_VALUE:
            header_value += message_bytes
        elif message_type == MultiPartMessage.HEADER_END:
            field = header_field.lower()
            if field == b"content-disposition":
                content_disposition = header_value
        elif message_type == MultiPartMessage.HEADERS_FINISHED:
            headers_finished = True
            _, options = parse_options_header(content_disposition)
            if b"filename" in options:
                original_filename = _user_safe_decode(options[b"filename"], fastapi_parser._charset)
        elif message_type == MultiPartMessage.PART_DATA:
                await file.write(message_bytes)
    return original_filename, headers_finished

def connexion_to_core(request: Request, core: str, cytomine: str, upload_path: str, upload_size: str, upload_name: str,  id_project: str, id_storage: str, projects: str, storage: str, 
                      config: Settings,  keys: str, values: str):
    
    core = cytomine if cytomine is not None else core
    if not core:
        raise BadRequestException(detail="core or cytomine parameter missing.")

    id_storage = id_storage if id_storage is not None else storage
    if not id_storage:
        raise BadRequestException(detail="idStorage or storage parameter missing.")

    projects_to_parse = id_project if id_project is not None else projects
    try:
        id_projects = []
        if projects_to_parse:
            projects = ensure_list(projects_to_parse.split(","))
            id_projects = [int(p) for p in projects]
    except ValueError:
        raise BadRequestException(detail="Invalid projects or idProject parameter.")

    public_key, signature = parse_authorization_header(request.headers)
    cytomine_auth = (core, config.cytomine_public_key, config.cytomine_private_key)
    with Cytomine(*cytomine_auth, configure_logging=False) as c:
        if not c.current_user:
            raise AuthenticationException("PIMS authentication to Cytomine failed.")

        this = get_this_image_server(config.pims_url)
        cyto_keys = c.get(f"userkey/{public_key}/keys.json")
        private_key = cyto_keys["privateKey"]

        if sign_token(private_key, parse_request_token(request)) != signature:
            raise AuthenticationException("Authentication to Cytomine failed")

        c.set_credentials(public_key, private_key)
        user = c.current_user
        storage = Storage().fetch(id_storage)
        if not storage:
            raise CytomineProblem(f"Storage {id_storage} not found")

        projects = ProjectCollection()
        for pid in id_projects:
            project = Project().fetch(pid)
            if not project:
                raise CytomineProblem(f"Project {pid} not found")
            projects.append(project)

        keys = keys.split(',') if keys is not None else []
        values = values.split(',') if values is not None else []
        if len(keys) != len(values):
            raise CytomineProblem(f"Keys {keys} and values {values} have varying size.")
        user_properties = zip(keys, values)

        root = UploadedFile(
            upload_name, upload_path, upload_size, "", "",
            id_projects, id_storage, user.id, this.id, UploadedFile.UPLOADED
        )

        cytomine = CytomineListener(
            cytomine_auth, root, projects=projects,
            user_properties=user_properties
        )
    return cytomine, cytomine_auth, root
<|MERGE_RESOLUTION|>--- conflicted
+++ resolved
@@ -83,16 +83,11 @@
     if not os.path.exists(WRITING_PATH):
         os.makedirs(WRITING_PATH)
 
-<<<<<<< HEAD
-    upload_name = await write_file(multipart_parser, pending_path)
-    upload_name = sanitize_filename(upload_name)
-    upload_size = request.headers['content-length']
-=======
-    pending_path = Path(WRITING_PATH,filename)
->>>>>>> e0ccd0b5
+    pending_path = Path(WRITING_PATH, filename)
 
     try:
         upload_name = await write_file(multipart_parser, pending_path)
+        upload_name = sanitize_filename(upload_name)
         upload_size = request.headers['content-length']
 
         cytomine, cytomine_auth, root = connexion_to_core(request, core, cytomine, str(pending_path), upload_size, upload_name,  id_project, id_storage,
@@ -303,10 +298,10 @@
         try:
             async for chunk in fastapi_parser.stream:
                 # we assume that there is only one key-value in the body request (that is only one file to upload and no other parameter in the request such taht there is only one headers block)
-                if not headers_finised:#going through the one-only headers block of the body request and retrieve the filename 
+                if not headers_finised:#going through the one-only headers block of the body request and retrieve the filename
                     original_filename, headers_finised = await process_chunks_headers(parser, fastapi_parser, chunk, f, original_filename=original_filename)
                 else: #enables more efficient upload by by-passing the mutlipart parser logic and just writing the data bytes directly
-                    await f.write(chunk) 
+                    await f.write(chunk)
         except ClientDisconnect:
             raise UploadCanceledException()
 
