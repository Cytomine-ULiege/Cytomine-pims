--- conflicted
+++ resolved
@@ -29,11 +29,7 @@
     default_image_size_safety_mode: str = "SAFE_REJECT"
     default_annotation_origin: str = "LEFT_TOP"
     output_size_limit: int = 10000
-<<<<<<< HEAD
-    pims_url: str = "http://localhost-ims"
     internal_url_core: str = "http://cytomine.local"
-=======
->>>>>>> 6a48bc03
 
     cache_enabled: bool = True
     cache_url: str = "redis://pims-cache:6379"
