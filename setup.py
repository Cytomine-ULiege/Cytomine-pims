#!/usr/bin/env python
# -*- coding: utf-8 -*-

#  * Copyright (c) 2020-2021. Authors: see NOTICE file.
#  *
#  * Licensed under the Apache License, Version 2.0 (the "License");
#  * you may not use this file except in compliance with the License.
#  * You may obtain a copy of the License at
#  *
#  *      http://www.apache.org/licenses/LICENSE-2.0
#  *
#  * Unless required by applicable law or agreed to in writing, software
#  * distributed under the License is distributed on an "AS IS" BASIS,
#  * WITHOUT WARRANTIES OR CONDITIONS OF ANY KIND, either express or implied.
#  * See the License for the specific language governing permissions and
#  * limitations under the License.


# See: https://github.com/navdeep-G/setup.py

# Note: To use the 'upload' functionality of this file, you must:
#   $ pipenv install twine --dev

import io
import os
import sys
from shutil import rmtree

from setuptools import Command, find_packages, setup

# Package meta-data.
NAME = 'cytomine-pims'
REQUIRES_PYTHON = '>=3.8.0,<3.9.0'

# What packages are required for this module to be executed?
REQUIRED = [
    'uvicorn[standard]>=0.29.0,<0.30.0',
    'fastapi>=0.110.0,<0.111.0',
    'fastapi-utils>=0.7.0',
    'typing-inspect>=0.9.0',
    'pydantic>=2.2.0',
    'pydantic-settings>=2.2.0',
    'pydantic-extra-types>=2.2.0',
    'orjson>=3.10.3',
    'python-dotenv>=1.0.1',
    'python-multipart>=0.0.9',
    'pathvalidate>=2.4.1',
    'importlib_metadata>=6.0.0',
    'aiofiles>=23.1.0',
    'redis[hiredis]>=5.0.0',
    'celery>=5.0.0',
    'matplotlib>=3.5.0',
    'Pint>=0.20.1',
    'numpy>=1.24.1',
    'Pillow>=9.1.1',
    'pyvips>=2.2.3',
    'tifffile>=2021.11.2',
    'imagecodecs>=2023.1.23',
    'scikit-image>=0.20.0',
    'zarr>=2.14.2',
    'pydicom>=2.2.2',
    'python-gdcm>=3.0.10',
    'python-dateutil>=2.7.0',

<<<<<<< HEAD
    'Shapely>=1.8.0',
    'rasterio>=1.2.1',

    # Must be at end to work with dependency links
    'Cytomine-python-client>=2.8.3',
=======
    'Shapely>=2.0.1',
    'rasterio>=1.3.6',
    'cytomine-python-client>=2.4.1',
>>>>>>> 588c539d
]

DEPENDENCY_LINKS = [
    'https://packagecloud.io/cytomine-uliege/Cytomine-python-client/pypi/simple/cytomine-python-client/'
]

# What packages are optional?
EXTRAS = {
    'tests': ['pytest>=6.2.2'],
}

# The rest you shouldn't have to touch too much :)
# ------------------------------------------------
# Except, perhaps the License and Trove Classifiers!
# If you do change the License, remember to change the Trove Classifier for that!

here = os.path.abspath(os.path.dirname(__file__))

# Load the package's __version__.py module as a dictionary.
about = {}
project_slug = 'pims'
with open(os.path.join(here, project_slug, '__version__.py')) as f:
    exec(f.read(), about)

# Import the README and use it as the long-description.
# Note: this will only work if 'README.md' is present in your MANIFEST.in file!
try:
    with io.open(os.path.join(here, 'README.md'), encoding='utf-8') as f:
        long_description = '\n' + f.read()
except FileNotFoundError:
    long_description = about['__description__']


class UploadCommand(Command):
    """Support setup.py upload."""

    description = 'Build and publish the package.'
    user_options = []

    @staticmethod
    def status(s):
        """Prints things in bold."""
        print('\033[1m{0}\033[0m'.format(s))

    def initialize_options(self):
        pass

    def finalize_options(self):
        pass

    def run(self):
        try:
            self.status('Removing previous builds…')
            rmtree(os.path.join(here, 'dist'))
        except OSError:
            pass

        self.status('Building Source and Wheel (universal) distribution…')
        os.system('{0} setup.py sdist bdist_wheel --universal'.format(sys.executable))

        self.status('Uploading the package to PyPI via Twine…')
        os.system('twine upload dist/*')

        self.status('Pushing git tags…')
        os.system('git tag v{0}'.format(about['__version__']))
        os.system('git push --tags')

        sys.exit()


# Where the magic happens:
setup(
    name=NAME,
    version=about['__version__'],
    description=about['__description__'],
    long_description=long_description,
    long_description_content_type='text/markdown',
    author=about['__author__'],
    author_email=about['__email__'],
    python_requires=REQUIRES_PYTHON,
    url=about['__url__'],
    packages=find_packages(exclude=["tests", "*.tests", "*.tests.*", "tests.*"]),
    # If your package is a single module, use this instead of 'packages':
    # py_modules=['mypackage'],

    # entry_points={
    #     'console_scripts': ['mycli=mymodule:cli'],
    # },
    install_requires=REQUIRED,
    extras_require=EXTRAS,
    dependency_links=DEPENDENCY_LINKS,
    include_package_data=True,
    license=about['__license__'],
    classifiers=[
        # Trove classifiers
        # Full list: https://pypi.python.org/pypi?%3Aaction=list_classifiers
        'License :: OSI Approved :: Apache Software License',
        'Programming Language :: Python',
        'Programming Language :: Python :: 3',
        'Programming Language :: Python :: 3.8',
        'Programming Language :: Python :: 3.9',
        'Programming Language :: Python :: Implementation :: CPython',
    ],
    # $ setup.py publish support.
    cmdclass={
        'upload': UploadCommand,
    },
)<|MERGE_RESOLUTION|>--- conflicted
+++ resolved
@@ -62,17 +62,9 @@
     'python-gdcm>=3.0.10',
     'python-dateutil>=2.7.0',
 
-<<<<<<< HEAD
-    'Shapely>=1.8.0',
-    'rasterio>=1.2.1',
-
-    # Must be at end to work with dependency links
-    'Cytomine-python-client>=2.8.3',
-=======
     'Shapely>=2.0.1',
     'rasterio>=1.3.6',
     'cytomine-python-client>=2.4.1',
->>>>>>> 588c539d
 ]
 
 DEPENDENCY_LINKS = [
