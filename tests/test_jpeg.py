from PIL import Image
import os
import urllib.request
from fastapi import APIRouter
from pims.formats import FORMATS
import io
from pims.importer.importer import FileImporter
from tests.utils.formats import info_test, thumb_test, resized_test, mask_test, crop_test, crop_null_annot_test, histogram_perimage_test
import pytest
from pims.files.file import (
    EXTRACTED_DIR, HISTOGRAM_STEM, ORIGINAL_STEM, PROCESSED_DIR, Path,
    SPATIAL_STEM, UPLOAD_DIR_PREFIX
)
from pims.formats.utils.factories import FormatFactory
from pims.api.utils.models import HistogramType
from pims.processing.histograms.utils import build_histogram_file
import pytest

def get_image(path, filename):
    filepath = os.path.join(path, filename)
    # If image does not exist locally -> download image
    if not os.path.exists(path):
        os.mkdir("/data/pims/upload_test_jpeg")

    if not os.path.exists(filepath):
        try:
            url = f"https://data.cytomine.coop/open/tests/{filename}" #OAC
            urllib.request.urlretrieve(url, filepath)
        except Exception as e:
            print("Could not download image")
            print(e)

    if not os.path.exists(os.path.join(path, "processed")):
        try:
            fi = FileImporter("/data/pims/upload_test_jpeg/{filename}")
            fi.upload_dir = "/data/pims/upload_test_jpeg"
            fi.processed_dir = fi.upload_dir / Path("processed")
            fi.mkdir(fi.processed_dir)
        except Exception as e:
            print(path + "processed could not be created")
            print(e)

    if not os.path.exists(os.path.join(path,"processed/visualisation.JPEG")):
        if os.path.exists(os.path.join(path, "processed")):
            fi = FileImporter(f"/data/pims/upload_test_jpeg/{filename}")
            fi.upload_dir = "/data/pims/upload_test_jpeg"
            fi.processed_dir = fi.upload_dir / Path("processed")
        try:
            fi.upload_path = Path(filepath)
            original_filename = Path(f"{ORIGINAL_STEM}.JPEG")
            fi.original_path = fi.processed_dir / original_filename
            fi.mksymlink(fi.original_path, fi.upload_path)
            spatial_filename = Path(f"{SPATIAL_STEM}.JPEG")
            fi.spatial_path = fi.processed_dir / spatial_filename
            fi.mksymlink(fi.spatial_path, fi.original_path)
        except Exception as e:
            print("Importation of images could not be done")
            print(e)

    if not os.path.exists(os.path.join(path, "processed/histogram")):
        if os.path.exists(os.path.join(path, "processed")):
            fi = FileImporter(f"/data/pims/upload_test_jpeg/{filename}")
            fi.upload_dir = Path("/data/pims/upload_test_jpeg")
            fi.processed_dir = fi.upload_dir / Path("processed")
            original_filename = Path(f"{ORIGINAL_STEM}.JPEG")
            fi.original_path = fi.processed_dir / original_filename
        try:
            from pims.files.image import Image
            fi.histogram_path = fi.processed_dir/Path(HISTOGRAM_STEM) #/data/pims/upload1641567540187798/processed/histogram
            format = FormatFactory().match(fi.original_path)
            fi.original = Image(fi.original_path, format=format)
            fi.histogram = build_histogram_file(fi.original, fi.histogram_path, HistogramType.FAST)
        except Exception as e:
            print("Creation of histogram representation could not be done")
            print(e)
			
def test_jpeg_exists(image_path_jpeg):
<<<<<<< HEAD
    path, filename = image_path_jpeg
    get_image(path, filename)
    assert os.path.exists(os.path.join(path, filename)) == True
	
def test_jpeg_info(client, image_path_jpeg):
    _, filename = image_path_jpeg
    info_test(client, filename, "jpeg")
	
def test_jpeg_norm_tile(client, image_path_jpeg):
    path, filename = image_path_jpeg
    response = client.get(f"/image/upload_test_jpeg/{filename}/normalized-tile/zoom/1/ti/0", headers={"accept": "image/jpeg"})
    assert response.status_code == 200
=======
	path, filename = image_path_jpeg
	get_image(path, filename)
	assert os.path.exists(os.path.join(path, filename)) == True
	
def test_jpeg_info(client, image_path_jpeg):
	_, filename = image_path_jpeg
	info_test(client, filename, "jpeg")
	
def test_jpeg_norm_tile(client, image_path_jpeg):
	_, filename = image_path_jpeg
	response = client.get(f"/image/upload_test_jpeg/{filename}/normalized-tile/zoom/1/ti/0", headers={"accept": "image/jpeg"})
	assert response.status_code == 200
>>>>>>> 36dea768
	
    img_response = Image.open(io.BytesIO(response.content))
    width_resp, height_resp = img_response.size

    img_original = Image.open(os.path.join(path, filename))
    width, height = img_original.size
    assert width_resp == 256 or width_resp == width
    assert height_resp == 256 or height_resp == height
	
def test_jpeg_thumb(client, image_path_jpeg):
<<<<<<< HEAD
    _, filename = image_path_jpeg
    thumb_test(client, filename, "jpeg")
		
def test_jpeg_resized(client, image_path_jpeg):
    _, filename = image_path_jpeg
    resized_test(client, filename, "jpeg")
	    
def test_jpeg_mask(client, image_path_jpeg):
    _, filename = image_path_jpeg
    mask_test(client, filename, "jpeg")
	
def test_jpeg_crop(client, image_path_jpeg):
    _, filename = image_path_jpeg
    crop_test(client, filename, "jpeg")

@pytest.mark.skip(reason="Does not return the correct response code")
def test_crop_null_annot(client, image_path_jpeg):
    _, filename = image_path_jpeg
    crop_null_annot_test(client, filename, "jpeg")
=======
	_, filename = image_path_jpeg
	thumb_test(client, filename, "jpeg")
		
def test_jpeg_resized(client, image_path_jpeg):
	_, filename = image_path_jpeg
	resized_test(client, filename, "jpeg")
		
def test_jpeg_mask(client, image_path_jpeg):
	_, filename = image_path_jpeg
	mask_test(client, filename, "jpeg")
	
def test_jpeg_crop(client, image_path_jpeg):
	_, filename = image_path_jpeg
	crop_test(client, filename, "jpeg")
	
@pytest.mark.skip
def test_crop_null_annot(client, image_path_jpeg):
	_, filename = image_path_jpeg
	crop_null_annot_test(client, filename, "jpeg")
>>>>>>> 36dea768
	
def test_histogram_perimage(client, image_path_jpeg):
<<<<<<< HEAD
    _, filename = image_path_jpeg
    histogram_perimage_test(client, filename, "jpeg")
=======
	_, filename = image_path_jpeg
	histogram_perimage_test(client, filename, "jpeg")
>>>>>>> 36dea768
<|MERGE_RESOLUTION|>--- conflicted
+++ resolved
@@ -75,7 +75,6 @@
             print(e)
 			
 def test_jpeg_exists(image_path_jpeg):
-<<<<<<< HEAD
     path, filename = image_path_jpeg
     get_image(path, filename)
     assert os.path.exists(os.path.join(path, filename)) == True
@@ -88,20 +87,6 @@
     path, filename = image_path_jpeg
     response = client.get(f"/image/upload_test_jpeg/{filename}/normalized-tile/zoom/1/ti/0", headers={"accept": "image/jpeg"})
     assert response.status_code == 200
-=======
-	path, filename = image_path_jpeg
-	get_image(path, filename)
-	assert os.path.exists(os.path.join(path, filename)) == True
-	
-def test_jpeg_info(client, image_path_jpeg):
-	_, filename = image_path_jpeg
-	info_test(client, filename, "jpeg")
-	
-def test_jpeg_norm_tile(client, image_path_jpeg):
-	_, filename = image_path_jpeg
-	response = client.get(f"/image/upload_test_jpeg/{filename}/normalized-tile/zoom/1/ti/0", headers={"accept": "image/jpeg"})
-	assert response.status_code == 200
->>>>>>> 36dea768
 	
     img_response = Image.open(io.BytesIO(response.content))
     width_resp, height_resp = img_response.size
@@ -112,7 +97,6 @@
     assert height_resp == 256 or height_resp == height
 	
 def test_jpeg_thumb(client, image_path_jpeg):
-<<<<<<< HEAD
     _, filename = image_path_jpeg
     thumb_test(client, filename, "jpeg")
 		
@@ -132,33 +116,7 @@
 def test_crop_null_annot(client, image_path_jpeg):
     _, filename = image_path_jpeg
     crop_null_annot_test(client, filename, "jpeg")
-=======
-	_, filename = image_path_jpeg
-	thumb_test(client, filename, "jpeg")
-		
-def test_jpeg_resized(client, image_path_jpeg):
-	_, filename = image_path_jpeg
-	resized_test(client, filename, "jpeg")
-		
-def test_jpeg_mask(client, image_path_jpeg):
-	_, filename = image_path_jpeg
-	mask_test(client, filename, "jpeg")
-	
-def test_jpeg_crop(client, image_path_jpeg):
-	_, filename = image_path_jpeg
-	crop_test(client, filename, "jpeg")
-	
-@pytest.mark.skip
-def test_crop_null_annot(client, image_path_jpeg):
-	_, filename = image_path_jpeg
-	crop_null_annot_test(client, filename, "jpeg")
->>>>>>> 36dea768
 	
 def test_histogram_perimage(client, image_path_jpeg):
-<<<<<<< HEAD
-    _, filename = image_path_jpeg
-    histogram_perimage_test(client, filename, "jpeg")
-=======
 	_, filename = image_path_jpeg
-	histogram_perimage_test(client, filename, "jpeg")
->>>>>>> 36dea768
+	histogram_perimage_test(client, filename, "jpeg")